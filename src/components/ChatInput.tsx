--- conflicted
+++ resolved
@@ -10,11 +10,8 @@
 import { Send, Eye, FileText, Globe, Loader2, X } from 'lucide-react';
 import { toast } from 'sonner';
 import { providers } from '@/lib/providers';
-<<<<<<< HEAD
 import React from 'react';
-=======
 import { useRouter } from 'next/navigation';
->>>>>>> e313f91e
 
 interface ChatInputProps {
   models: Model[];
